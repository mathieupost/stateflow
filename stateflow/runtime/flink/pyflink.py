--- conflicted
+++ resolved
@@ -32,7 +32,6 @@
 from stateflow.serialization.json_serde import SerDe, JsonSerializer
 from typing import List
 import uuid
-import time
 
 
 class ByteSerializer(SerializationSchema, DeserializationSchema):
@@ -52,61 +51,7 @@
         self.router = router
 
     def map(self, value) -> Route:
-<<<<<<< HEAD
-        start = time.perf_counter()
-        parse = self.router.parse(value)
-        end = time.perf_counter()
-        time_ms_ser = (end - start) * 1000
-
-        start = time.perf_counter()
-        route = self.router.route(parse)
-        end = time.perf_counter()
-        time_ms_route = (end - start) * 1000
-
-        incoming_event = route.value
-
-        if "PYFLINK" in incoming_event.payload:
-            current_experiment_data = {
-                "STATE_SERIALIZATION_DURATION": incoming_event.payload[
-                    "STATE_SERIALIZATION_DURATION"
-                ],
-                "EVENT_SERIALIZATION_DURATION": incoming_event.payload[
-                    "EVENT_SERIALIZATION_DURATION"
-                ],
-                "ROUTING_DURATION": incoming_event.payload["ROUTING_DURATION"],
-                "ACTOR_CONSTRUCTION": incoming_event.payload["ACTOR_CONSTRUCTION"],
-                "EXECUTION_GRAPH_TRAVERSAL": incoming_event.payload[
-                    "EXECUTION_GRAPH_TRAVERSAL"
-                ],
-                "PYFLINK": incoming_event.payload["PYFLINK"],
-            }
-        else:
-            current_experiment_data = {
-                "STATE_SERIALIZATION_DURATION": 0,
-                "EVENT_SERIALIZATION_DURATION": 0,
-                "ROUTING_DURATION": 0,
-                "ACTOR_CONSTRUCTION": 0,
-                "EXECUTION_GRAPH_TRAVERSAL": 0,
-                "PYFLINK": 0,
-            }
-
-        incoming_time = round(time.time() * 1000) - incoming_event.payload.pop(
-            "INCOMING_TIMESTAMP"
-        )
-        current_experiment_data["PYFLINK"] += incoming_time
-        current_experiment_data["INCOMING_TIMESTAMP"] = round(time.time() * 1000)
-
-        current_experiment_data["EVENT_SERIALIZATION_DURATION"] += time_ms_ser
-        current_experiment_data["ROUTING_DURATION"] += time_ms_route
-
-        route.value.payload.update(current_experiment_data)
-
-        import logging
-
-        logging.info(f"Ingress operator, return route {route}")
-=======
         route = self.router.parse_and_route(value)
->>>>>>> abaa3038
         return route
 
 
@@ -115,20 +60,7 @@
         self.router = router
 
     def map(self, value: Event) -> Route:
-        start = time.perf_counter()
         route: Route = self.router.route_and_serialize(value)
-<<<<<<< HEAD
-        end = time.perf_counter()
-        time_ms = (end - start) * 1000
-        value.payload["ROUTING_DURATION"] += time_ms  # We do it twice to measure it.
-        value.payload["OUTGOING_TIMESTAMP"] = round(time.time() * 1000)
-        route: Route = self.router.route_and_serialize(value)
-
-        import logging
-
-        logging.info(f"Egress operator, return route {route}")
-=======
->>>>>>> abaa3038
         return route
 
 
@@ -153,52 +85,9 @@
         self.state: ValueState = runtime_context.get_state(descriptor)
 
     def process_element(self, value, ctx: KeyedProcessFunction.Context) -> Event:
-<<<<<<< HEAD
-        import logging
-
-        logging.info(
-            f"Stateful operator for key {ctx.get_current_key()} with state {self.state.value()}"
-        )
-
-        event = value[1]
-
-        current_experiment_data = {
-            "STATE_SERIALIZATION_DURATION": event.payload[
-                "STATE_SERIALIZATION_DURATION"
-            ],
-            "EVENT_SERIALIZATION_DURATION": event.payload[
-                "EVENT_SERIALIZATION_DURATION"
-            ],
-            "ROUTING_DURATION": event.payload["ROUTING_DURATION"],
-            "ACTOR_CONSTRUCTION": event.payload["ACTOR_CONSTRUCTION"],
-            "EXECUTION_GRAPH_TRAVERSAL": event.payload["EXECUTION_GRAPH_TRAVERSAL"],
-            "PYFLINK": event.payload["PYFLINK"],
-        }
-
-        incoming_time = round(time.time() * 1000) - event.payload.pop(
-            "INCOMING_TIMESTAMP"
-        )
-        current_experiment_data["PYFLINK"] += incoming_time
-
-        self.operator.current_experiment_date = current_experiment_data
-        self.operator.class_wrapper.current_experiment_date = current_experiment_data
-
         original_state = self.state.value()
         return_event, updated_state = self.operator.handle(value[1], original_state)
 
-        # logging.info(
-        #     f"Stateful operator, return event {return_event}, updated state {updated_state}"
-        # )
-
-        current_experiment_data["INCOMING_TIMESTAMP"] = round(time.time() * 1000)
-
-        return_event.payload.update(current_experiment_data)
-
-=======
-        original_state = self.state.value()
-        return_event, updated_state = self.operator.handle(value[1], original_state)
-
->>>>>>> abaa3038
         if updated_state is not original_state:
             self.state.update(updated_state)
 
@@ -236,14 +125,9 @@
                 self.env._j_stream_execution_environment
             )
         )
-<<<<<<< HEAD
-        config.set_integer("python.fn-execution.bundle.time", 1)
-        config.set_integer("python.fn-execution.bundle.size", 1)
-=======
 
         config.set_integer("python.fn-execution.bundle.time", bundle_time)
         config.set_integer("python.fn-execution.bundle.size", bundle_size)
->>>>>>> abaa3038
 
         import os
 
@@ -307,12 +191,11 @@
                 .map(lambda r: (r.key, r.value))
             )
 
-            filter_stream = operator_stream.filter(lambda r: r[0] is None).name(
-                f"Filter-Init-{operator.function_type.name}"
-            )
-
-            init_stream = filter_stream.process(init_operator).name(
-                f"Init-{operator.function_type.name}"
+            init_stream = (
+                operator_stream.filter(lambda r: r[0] is None)
+                .name(f"Filter-Init-{operator.function_type.name}")
+                .process(init_operator)
+                .name(f"Init-{operator.function_type.name}")
             )
 
             stateful_operator_stream = operator_stream.filter(
